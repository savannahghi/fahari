from typing import Sequence


class ProcessGoogleSheetRowError(RuntimeError):
    """Raised when processing a google sheet row fails."""

    def __init__(self, row: Sequence[str], row_index: int, *args, **kwargs):
        self.row: Sequence[str] = tuple(row)
        self.row_index: int = row_index
<<<<<<< HEAD
        super().__init__(*args, **kwargs)
=======
        super().__init__(*args, **kwargs)  # noqa
>>>>>>> 4756f05a
<|MERGE_RESOLUTION|>--- conflicted
+++ resolved
@@ -7,8 +7,4 @@
     def __init__(self, row: Sequence[str], row_index: int, *args, **kwargs):
         self.row: Sequence[str] = tuple(row)
         self.row_index: int = row_index
-<<<<<<< HEAD
-        super().__init__(*args, **kwargs)
-=======
-        super().__init__(*args, **kwargs)  # noqa
->>>>>>> 4756f05a
+        super().__init__(*args, **kwargs)  # noqa