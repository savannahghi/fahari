name: CI

on: [push]

env:
  DOCKER_BUILDKIT: 1 # Enable Buildkit and let compose use it to speed up image building
  COMPOSE_DOCKER_CLI_BUILD: 1
  DJANGO_DEBUG: true
  USE_DOCKER: no
  POSTGRES_HOST: localhost
  POSTGRES_PORT: 5432
  POSTGRES_DB: postgres
  POSTGRES_USER: postgres
  POSTGRES_PASSWORD: postgres
  GOOGLE_APPLICATION_CREDENTIALS: "${{ secrets.GOOGLE_APPLICATION_CREDENTIALS }}"
  DJANGO_GCP_STORAGE_BUCKET_NAME: ${{ secrets.DJANGO_GCP_STORAGE_BUCKET_NAME }}
  GITHUB_TOKEN: ${{ secrets.GITHUB_TOKEN }}
  DJANGO_EMAIL_BACKEND: ${{ secrets.DJANGO_EMAIL_BACKEND }}

jobs:
  linter:
    runs-on: ubuntu-latest
    services:
      postgres:
        image: postgis/postgis:13-3.1
        env:
          POSTGRES_PASSWORD: postgres
          POSTGRES_DB: postgres
          POSTGRES_USER: postgres
        # Set health checks to wait until postgres has started
        options: >-
          --health-cmd pg_isready
          --health-interval 10s
          --health-timeout 5s
          --health-retries 5
        ports:
          # Maps tcp port 5432 on service container to the host
          - 5432:5432

    steps:
      - name: Checkout Code Repository
        uses: actions/checkout@v2

      - name: Set up Python 3.9
        uses: actions/setup-python@v2
        with:
          python-version: 3.9

      # Run all pre-commit hooks on all the files.
      # Getting only staged files can be tricky in case a new PR is opened
      # since the action is run on a branch in detached head state
      - name: Install and Run Pre-commit
        uses: pre-commit/action@v2.0.3

      - name: Install requirements
        run: |
          sudo apt-get update
          sudo apt-get install postgis gdal-bin libgdal-dev
          pip install -r requirements/local.txt && pip install -r requirements/production.txt
          npm ci
          npm install -g mjml

      - name: mypy
        run: |
<<<<<<< HEAD
          sudo apt-get update  && sudo apt-get upgrade
=======
          export LD_PRELOAD=/lib/x86_64-linux-gnu/libstdc++.so.6:$LD_PRELOAD
>>>>>>> 4756f05a
          mypy .

  pytest:
    needs: linter
    runs-on: ubuntu-latest

    # Service containers to run with `container-job`
    services:
      postgres:
        image: postgis/postgis:13-3.1
        env:
          POSTGRES_PASSWORD: postgres
          POSTGRES_DB: postgres
          POSTGRES_USER: postgres
        # Set health checks to wait until postgres has started
        options: >-
          --health-cmd pg_isready
          --health-interval 10s
          --health-timeout 5s
          --health-retries 5
        ports:
          # Maps tcp port 5432 on service container to the host
          - 5432:5432

    steps:
      - name: Checkout Code Repository
        uses: actions/checkout@v2

      - name: Decrypt GCS service account
        run: ./.github/scripts/decrypt_secret.sh
        env:
          SECRET_PASSPHRASE: ${{ secrets.SECRET_PASSPHRASE }}

      - name: Purge postgres 
        run: |
          sudo apt-get --purge remove postgresql postgresql-*
      
      - name: Upgrade packages
        run: |
          sudo apt-get update && sudo apt-get upgrade
        
      - name: Install Postgresql/PostGIS 12
        run: |
          sudo apt-get install postgresql-12 postgresql-12-postgis-3
    
      - name: Install requirements
        run: |
          export LD_PRELOAD=/lib/x86_64-linux-gnu/libstdc++.so.6:$LD_PRELOAD
          sudo apt-get update
          sudo apt-get install postgis gdal-bin libgdal-dev
          pip install -r requirements/local.txt && pip install -r requirements/production.txt
          npm ci
          npm install -g mjml

      - name: Setup and start postgres service
        run: |
          sudo pg_ctlcluster 12 main start
          sudo -u ${POSTGRES_USER} psql -p ${POSTGRES_PORT} -c "ALTER USER ${POSTGRES_USER} WITH PASSWORD '${POSTGRES_PASSWORD}';" 
    
      - name: Set up Django
        run: |
          export LD_PRELOAD=/lib/x86_64-linux-gnu/libstdc++.so.6:$LD_PRELOAD
          python manage.py migrate
          python manage.py createcachetable
          python manage.py collectstatic --noinput

      - name: Run tests and collect coverage
        run: |
          export LD_PRELOAD=/lib/x86_64-linux-gnu/libstdc++.so.6:$LD_PRELOAD
          pytest
          coveralls   --service=github

      - name: Coveralls Finished
        uses: coverallsapp/github-action@master
        with:
          github-token: ${{ secrets.github_token }}
          parallel-finished: true

# close this PR. it just triggers the github workflows<|MERGE_RESOLUTION|>--- conflicted
+++ resolved
@@ -62,11 +62,7 @@
 
       - name: mypy
         run: |
-<<<<<<< HEAD
-          sudo apt-get update  && sudo apt-get upgrade
-=======
           export LD_PRELOAD=/lib/x86_64-linux-gnu/libstdc++.so.6:$LD_PRELOAD
->>>>>>> 4756f05a
           mypy .
 
   pytest:
@@ -100,18 +96,6 @@
         env:
           SECRET_PASSPHRASE: ${{ secrets.SECRET_PASSPHRASE }}
 
-      - name: Purge postgres 
-        run: |
-          sudo apt-get --purge remove postgresql postgresql-*
-      
-      - name: Upgrade packages
-        run: |
-          sudo apt-get update && sudo apt-get upgrade
-        
-      - name: Install Postgresql/PostGIS 12
-        run: |
-          sudo apt-get install postgresql-12 postgresql-12-postgis-3
-    
       - name: Install requirements
         run: |
           export LD_PRELOAD=/lib/x86_64-linux-gnu/libstdc++.so.6:$LD_PRELOAD
@@ -121,11 +105,6 @@
           npm ci
           npm install -g mjml
 
-      - name: Setup and start postgres service
-        run: |
-          sudo pg_ctlcluster 12 main start
-          sudo -u ${POSTGRES_USER} psql -p ${POSTGRES_PORT} -c "ALTER USER ${POSTGRES_USER} WITH PASSWORD '${POSTGRES_PASSWORD}';" 
-    
       - name: Set up Django
         run: |
           export LD_PRELOAD=/lib/x86_64-linux-gnu/libstdc++.so.6:$LD_PRELOAD
@@ -143,6 +122,4 @@
         uses: coverallsapp/github-action@master
         with:
           github-token: ${{ secrets.github_token }}
-          parallel-finished: true
-
-# close this PR. it just triggers the github workflows+          parallel-finished: true